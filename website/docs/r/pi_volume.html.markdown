---
subcategory: "Power Systems"
layout: "ibm"
page_title: "IBM: pi_volume"
description: |-
  Manages IBM Volume in the Power Virtual Server cloud.
---

# ibm_pi_volume

Create, update, or delete a volume to attach it to a Power Systems Virtual Server instance. For more information, about managing volume, see [cloning a volume](https://cloud.ibm.com/docs/power-iaas?topic=power-iaas-volume-snapshot-clone#cloning-volume).

## Example usage

The following example creates a 20 GB volume.

```terraform
resource "ibm_pi_volume" "testacc_volume"{
  pi_cloud_instance_id = "<value of the cloud_instance_id>"
  pi_volume_size       = 20
  pi_volume_name       = "test-volume"
  pi_volume_type       = "ssd"
  pi_volume_shareable  = true
}
```

### Notes

- Please find [supported Regions](https://cloud.ibm.com/apidocs/power-cloud#endpoint) for endpoints.
- If a Power cloud instance is provisioned at `lon04`, The provider level attributes should be as follows:
  - `region` - `lon`
  - `zone` - `lon04`

Example usage:

  ```terraform
    provider "ibm" {
      region    =   "lon"
      zone      =   "lon04"
    }
  ```
  
## Timeouts

ibm_pi_volume provides the following [timeouts](https://www.terraform.io/docs/language/resources/syntax.html) configuration options:

- **create** - (Default 30 minutes) Used for creating volume.
- **update** - (Default 30 minutes) Used for updating volume.
- **delete** - (Default 10 minutes) Used for deleting volume.

## Argument reference

Review the argument references that you can specify for your resource.

- `pi_affinity_instance` - (Optional, String) PVM Instance (ID or Name) to base volume affinity policy against; required if requesting `affinity` and `pi_affinity_volume` is not provided.
- `pi_affinity_policy` - (Optional, String) Affinity policy for data volume being created; ignored if `pi_volume_pool` provided; for policy 'affinity' requires one of `pi_affinity_instance` or `pi_affinity_volume` to be specified; for policy 'anti-affinity' requires one of `pi_anti_affinity_instances` or `pi_anti_affinity_volumes` to be specified; Allowable values: `affinity`, `anti-affinity`.
- `pi_affinity_volume`- (Optional, String) Volume (ID or Name) to base volume affinity policy against; required if requesting `affinity` and `pi_affinity_instance` is not provided.
- `pi_anti_affinity_instances` - (Optional, String) List of pvmInstances to base volume anti-affinity policy against; required if requesting `anti-affinity` and `pi_anti_affinity_volumes` is not provided.
- `pi_anti_affinity_volumes`- (Optional, String) List of volumes to base volume anti-affinity policy against; required if requesting `anti-affinity` and `pi_anti_affinity_instances` is not provided.
- `pi_cloud_instance_id` - (Required, String) The GUID of the service instance associated with an account.
- `pi_replication_enabled` - (Optional, Boolean) Indicates if the volume should be replication enabled or not.
- `pi_volume_name` - (Required, String) The name of the volume.
- `pi_volume_pool` - (Optional, String) Volume pool where the volume will be created; if provided then `pi_affinity_policy` values will be ignored.
- `pi_volume_shareable` - (Required, Boolean) If set to **true**, the volume can be shared across Power Systems Virtual Server instances. If set to **false**, you can attach it only to one instance.
- `pi_volume_size`  - (Required, Integer) The size of the volume in gigabytes.
- `pi_volume_type` - (Optional, String) Type of disk, if diskType is not provided the disk type will default to `tier3`.

## Attribute reference

In addition to all argument reference list, you can access the following attribute reference after your resource is created.

- `auxiliary` - (Boolean) Indicates if the volume is auxiliary or not.
- `auxiliary_volume_name` - (String) The auxiliary volume name.
- `consistency_group_name` - (String) The consistency group name if volume is a part of volume group.
- `delete_on_termination` - (Boolean) Indicates if the volume should be deleted when the server terminates.
- `group_id` - (String) The volume group id to which volume belongs.
<<<<<<< HEAD
- `id` - (String) The unique identifier of the volume. The ID is composed of `<cloud_instance_id>/<volume_id>`.
=======
- `id` - (String) The unique identifier of the volume. The ID is composed of `<power_instance_id>/<volume_id>`.
>>>>>>> 3f65e9ed
- `io_throttle_rate` - (String) Amount of iops assigned to the volume.
- `master_volume_name` - (String) The master volume name.
- `mirroring_state` - (String) Mirroring state for replication enabled volume.
- `primary_role` - (String) Indicates whether `master`/`auxiliary` volume is playing the primary role.
- `replication_status` - (String) The replication status of the volume.
- `replication_type` - (String) The replication type of the volume `metro` or `global`.
- `volume_id` - (String) The unique identifier of the volume.
- `volume_status` - (String) The status of the volume.
- `wwn` - (String) The world wide name of the volume.

## Import

The `ibm_pi_volume` resource can be imported by using `cloud_instance_id` and `volume_id`.

### Example

<<<<<<< HEAD
```console
=======
```bash
>>>>>>> 3f65e9ed
terraform import ibm_pi_volume.example d7bec597-4726-451f-8a63-e62e6f19c32c/cea6651a-bc0a-4438-9f8a-a0770bbf3ebb
```<|MERGE_RESOLUTION|>--- conflicted
+++ resolved
@@ -74,11 +74,7 @@
 - `consistency_group_name` - (String) The consistency group name if volume is a part of volume group.
 - `delete_on_termination` - (Boolean) Indicates if the volume should be deleted when the server terminates.
 - `group_id` - (String) The volume group id to which volume belongs.
-<<<<<<< HEAD
 - `id` - (String) The unique identifier of the volume. The ID is composed of `<cloud_instance_id>/<volume_id>`.
-=======
-- `id` - (String) The unique identifier of the volume. The ID is composed of `<power_instance_id>/<volume_id>`.
->>>>>>> 3f65e9ed
 - `io_throttle_rate` - (String) Amount of iops assigned to the volume.
 - `master_volume_name` - (String) The master volume name.
 - `mirroring_state` - (String) Mirroring state for replication enabled volume.
@@ -95,10 +91,6 @@
 
 ### Example
 
-<<<<<<< HEAD
-```console
-=======
 ```bash
->>>>>>> 3f65e9ed
 terraform import ibm_pi_volume.example d7bec597-4726-451f-8a63-e62e6f19c32c/cea6651a-bc0a-4438-9f8a-a0770bbf3ebb
 ```